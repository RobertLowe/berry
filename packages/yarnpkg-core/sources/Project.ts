<<<<<<< HEAD
import {PortablePath, ppath, toFilename, xfs, normalizeLineEndings, Filename} from '@yarnpkg/fslib';
import {parseSyml, stringifySyml}                                             from '@yarnpkg/parsers';
import {UsageError}                                                           from 'clipanion';
import {createHash}                                                           from 'crypto';
import {structuredPatch}                                                      from 'diff';
// @ts-ignore
import Logic                                                                  from 'logic-solver';
import pLimit                                                                 from 'p-limit';
import semver                                                                 from 'semver';
import {promisify}                                                            from 'util';
import v8                                                                     from 'v8';
import zlib                                                                   from 'zlib';

import {Cache}                                                                from './Cache';
import {Configuration, FormatType}                                            from './Configuration';
import {Fetcher}                                                              from './Fetcher';
import {Installer, BuildDirective, BuildType}                                 from './Installer';
import {LegacyMigrationResolver}                                              from './LegacyMigrationResolver';
import {Linker}                                                               from './Linker';
import {LockfileResolver}                                                     from './LockfileResolver';
import {DependencyMeta, Manifest}                                             from './Manifest';
import {MessageName}                                                          from './MessageName';
import {MultiResolver}                                                        from './MultiResolver';
import {Report, ReportError}                                                  from './Report';
import {ResolveOptions, Resolver}                                             from './Resolver';
import {RunInstallPleaseResolver}                                             from './RunInstallPleaseResolver';
import {ThrowReport}                                                          from './ThrowReport';
import {Workspace}                                                            from './Workspace';
import {isFolderInside}                                                       from './folderUtils';
import * as hashUtils                                                         from './hashUtils';
import * as miscUtils                                                         from './miscUtils';
import * as scriptUtils                                                       from './scriptUtils';
import * as semverUtils                                                       from './semverUtils';
import * as structUtils                                                       from './structUtils';
import {IdentHash, DescriptorHash, LocatorHash}                               from './types';
import {Descriptor, Ident, Locator, Package}                                  from './types';
import {LinkType}                                                             from './types';
=======
import {PortablePath, ppath, xfs, normalizeLineEndings, Filename} from '@yarnpkg/fslib';
import {parseSyml, stringifySyml}                                 from '@yarnpkg/parsers';
import {UsageError}                                               from 'clipanion';
import {createHash}                                               from 'crypto';
import {structuredPatch}                                          from 'diff';
// @ts-ignore
import Logic                                                      from 'logic-solver';
import pLimit                                                     from 'p-limit';
import semver                                                     from 'semver';
import {promisify}                                                from 'util';
import v8                                                         from 'v8';
import zlib                                                       from 'zlib';

import {Cache}                                                    from './Cache';
import {Configuration, FormatType}                                from './Configuration';
import {Fetcher}                                                  from './Fetcher';
import {Installer, BuildDirective, BuildType}                     from './Installer';
import {LegacyMigrationResolver}                                  from './LegacyMigrationResolver';
import {Linker}                                                   from './Linker';
import {LockfileResolver}                                         from './LockfileResolver';
import {DependencyMeta, Manifest}                                 from './Manifest';
import {MessageName}                                              from './MessageName';
import {MultiResolver}                                            from './MultiResolver';
import {Report, ReportError}                                      from './Report';
import {ResolveOptions, Resolver}                                 from './Resolver';
import {RunInstallPleaseResolver}                                 from './RunInstallPleaseResolver';
import {ThrowReport}                                              from './ThrowReport';
import {Workspace}                                                from './Workspace';
import {isFolderInside}                                           from './folderUtils';
import * as hashUtils                                             from './hashUtils';
import * as miscUtils                                             from './miscUtils';
import * as scriptUtils                                           from './scriptUtils';
import * as semverUtils                                           from './semverUtils';
import * as structUtils                                           from './structUtils';
import {IdentHash, DescriptorHash, LocatorHash}                   from './types';
import {Descriptor, Ident, Locator, Package}                      from './types';
import {LinkType}                                                 from './types';
>>>>>>> 9e4aaca1

// When upgraded, the lockfile entries have to be resolved again (but the specific
// versions are still pinned, no worry). Bump it when you change the fields within
// the Package type; no more no less.
const LOCKFILE_VERSION = 4;

// Same thing but must be bumped when the members of the Project class changes (we
// don't recommend our users to check-in this file, so it's fine to bump it even
// between patch or minor releases).
const INSTALL_STATE_VERSION = 1;

const MULTIPLE_KEYS_REGEXP = / *, */g;

const FETCHER_CONCURRENCY = 32;

const gzip = promisify(zlib.gzip);
const gunzip = promisify(zlib.gunzip);

export type InstallOptions = {
  cache: Cache,
  fetcher?: Fetcher,
  resolver?: Resolver
  report: Report,
  immutable?: boolean,
  lockfileOnly?: boolean,
  persistProject?: boolean,
};

export class Project {
  public readonly configuration: Configuration;
  public readonly cwd: PortablePath;

  /**
   * Is meant to be populated by the consumer. Should the descriptor referenced
   * by the key be requested, the descriptor referenced in the value will be
   * resolved instead. The resolved data will then be used as final resolution
   * for the initial descriptor.
   *
   * Note that the lockfile will contain the second descriptor but not the
   * first one (meaning that if you remove the alias during a subsequent
   * install, it'll be lost and the real package will be resolved / installed).
   */
  public resolutionAliases: Map<DescriptorHash, DescriptorHash> = new Map();

  public workspaces: Array<Workspace> = [];

  public workspacesByCwd: Map<PortablePath, Workspace> = new Map();
  public workspacesByIdent: Map<IdentHash, Workspace> = new Map();

  public storedResolutions: Map<DescriptorHash, LocatorHash> = new Map();
  public storedDescriptors: Map<DescriptorHash, Descriptor> = new Map();
  public storedPackages: Map<LocatorHash, Package> = new Map();
  public storedChecksums: Map<LocatorHash, string> = new Map();

  public accessibleLocators: Set<LocatorHash> = new Set();
  public originalPackages: Map<LocatorHash, Package> = new Map();
  public optionalBuilds: Set<LocatorHash> = new Set();

  public lockFileChecksum: string | null = null;

  static async find(configuration: Configuration, startingCwd: PortablePath): Promise<{project: Project, workspace: Workspace | null, locator: Locator}> {
    if (!configuration.projectCwd)
      throw new UsageError(`No project found in ${startingCwd}`);

    let packageCwd = configuration.projectCwd;

    let nextCwd = startingCwd;
    let currentCwd = null;

    while (currentCwd !== configuration.projectCwd) {
      currentCwd = nextCwd;

      if (xfs.existsSync(ppath.join(currentCwd, `package.json` as Filename))) {
        packageCwd = currentCwd;
        break;
      }

      nextCwd = ppath.dirname(currentCwd);
    }

    const project = new Project(configuration.projectCwd, {configuration});

    Configuration.telemetry?.reportProject(project.cwd);

    await project.setupResolutions();
    await project.setupWorkspaces();

    Configuration.telemetry?.reportWorkspaceCount(project.workspaces.length);
    Configuration.telemetry?.reportDependencyCount(project.workspaces.reduce((sum, workspace) => sum + workspace.manifest.dependencies.size + workspace.manifest.devDependencies.size, 0));

    // If we're in a workspace, no need to go any further to find which package we're in
    const workspace = project.tryWorkspaceByCwd(packageCwd);
    if (workspace)
      return {project, workspace, locator: workspace.anchoredLocator};

    // Otherwise, we need to ask the project (which will in turn ask the linkers for help)
    // Note: the trailing slash is caused by a quirk in the PnP implementation that requires folders to end with a trailing slash to disambiguate them from regular files
    const locator = await project.findLocatorForLocation(`${packageCwd}/` as PortablePath);
    if (locator)
      return {project, locator, workspace: null};

    throw new UsageError(`The nearest package directory (${packageCwd}) doesn't seem to be part of the project declared at ${project.cwd}. If the project directory is right, it might be that you forgot to list a workspace. If it isn't, it's likely because you have a yarn.lock file at the detected location, confusing the project detection.`);
  }

  static generateBuildStateFile(buildState: Map<LocatorHash, string>, locatorStore: Map<LocatorHash, Locator>) {
    let bstateFile = `# Warning: This file is automatically generated. Removing it is fine, but will\n# cause all your builds to become invalidated.\n`;

    const bstateData = [...buildState].map(([locatorHash, hash]) => {
      const locator = locatorStore.get(locatorHash);

      if (typeof locator === `undefined`)
        throw new Error(`Assertion failed: The locator should have been registered`);

      return [structUtils.stringifyLocator(locator), locator.locatorHash, hash];
    });

    for (const [locatorString, locatorHash, buildHash] of miscUtils.sortMap(bstateData, [d => d[0], d => d[1]])) {
      bstateFile += `\n`;
      bstateFile += `# ${locatorString}\n`;
      bstateFile += `${JSON.stringify(locatorHash)}:\n`;
      bstateFile += `  ${buildHash}\n`;
    }

    return bstateFile;
  }

  constructor(projectCwd: PortablePath, {configuration}: {configuration: Configuration}) {
    this.configuration = configuration;
    this.cwd = projectCwd;
  }

  private async setupResolutions() {
    this.storedResolutions = new Map();

    this.storedDescriptors = new Map();
    this.storedPackages = new Map();

    this.lockFileChecksum = null;

    const lockfilePath = ppath.join(this.cwd, this.configuration.get(`lockfileFilename`));
    const defaultLanguageName = this.configuration.get(`defaultLanguageName`);

    if (xfs.existsSync(lockfilePath)) {
      const content = await xfs.readFilePromise(lockfilePath, `utf8`);

      // We store the salted checksum of the lockfile in order to invalidate the install state when needed
      this.lockFileChecksum = hashUtils.makeHash(`${INSTALL_STATE_VERSION}`, content);

      const parsed: any = parseSyml(content);

      // Protects against v1 lockfiles
      if (parsed.__metadata) {
        const lockfileVersion = parsed.__metadata.version;
        const cacheKey = parsed.__metadata.cacheKey;

        for (const key of Object.keys(parsed)) {
          if (key === `__metadata`)
            continue;

          const data = parsed[key];
          if (typeof data.resolution === `undefined`)
            throw new Error(`Assertion failed: Expected the lockfile entry to have a resolution field (${key})`);

          const locator = structUtils.parseLocator(data.resolution, true);

          const manifest = new Manifest();
          manifest.load(data);

          const version = manifest.version;

          const languageName = manifest.languageName || defaultLanguageName;
          const linkType = data.linkType.toUpperCase() as LinkType;

          const dependencies = manifest.dependencies;
          const peerDependencies = manifest.peerDependencies;

          const dependenciesMeta = manifest.dependenciesMeta;
          const peerDependenciesMeta = manifest.peerDependenciesMeta;

          const bin = manifest.bin;

          if (data.checksum != null) {
            const checksum = typeof cacheKey !== `undefined` && !data.checksum.includes(`/`)
              ? `${cacheKey}/${data.checksum}`
              : data.checksum;

            this.storedChecksums.set(locator.locatorHash, checksum);
          }

          if (lockfileVersion >= LOCKFILE_VERSION) {
            const pkg: Package = {...locator, version, languageName, linkType, dependencies, peerDependencies, dependenciesMeta, peerDependenciesMeta, bin};
            this.originalPackages.set(pkg.locatorHash, pkg);
          }

          for (const entry of key.split(MULTIPLE_KEYS_REGEXP)) {
            const descriptor = structUtils.parseDescriptor(entry);

            this.storedDescriptors.set(descriptor.descriptorHash, descriptor);

            if (lockfileVersion >= LOCKFILE_VERSION) {
              // If the lockfile is up-to-date, we can simply register the
              // resolution as a done deal.

              this.storedResolutions.set(descriptor.descriptorHash, locator.locatorHash);
            } else {
              // But if it isn't, then we instead setup an alias so that the
              // descriptor will be re-resolved (so that we get to retrieve the
              // new fields) while still resolving to the same locators.

              const resolutionDescriptor = structUtils.convertLocatorToDescriptor(locator);

              if (resolutionDescriptor.descriptorHash !== descriptor.descriptorHash) {
                this.storedDescriptors.set(resolutionDescriptor.descriptorHash, resolutionDescriptor);
                this.resolutionAliases.set(descriptor.descriptorHash, resolutionDescriptor.descriptorHash);
              }
            }
          }
        }
      }
    }
  }

  private async setupWorkspaces() {
    this.workspaces = [];

    this.workspacesByCwd = new Map();
    this.workspacesByIdent = new Map();

    let workspaceCwds = [this.cwd];
    while (workspaceCwds.length > 0) {
      const passCwds = workspaceCwds;
      workspaceCwds = [];

      for (const workspaceCwd of passCwds) {
        if (this.workspacesByCwd.has(workspaceCwd))
          continue;

        const workspace = await this.addWorkspace(workspaceCwd);

        const workspacePkg = this.storedPackages.get(workspace.anchoredLocator.locatorHash);
        if (workspacePkg)
          workspace.dependencies = workspacePkg.dependencies;

        for (const workspaceCwd of workspace.workspacesCwds) {
          workspaceCwds.push(workspaceCwd);
        }
      }
    }
  }

  private async addWorkspace(workspaceCwd: PortablePath) {
    const workspace = new Workspace(workspaceCwd, {project: this});
    await workspace.setup();

    const dup = this.workspacesByIdent.get(workspace.locator.identHash);
    if (typeof dup !== `undefined`)
      throw new Error(`Duplicate workspace name ${structUtils.prettyIdent(this.configuration, workspace.locator)}: ${workspaceCwd} conflicts with ${dup.cwd}`);

    this.workspaces.push(workspace);

    this.workspacesByCwd.set(workspaceCwd, workspace);
    this.workspacesByIdent.set(workspace.locator.identHash, workspace);

    return workspace;
  }

  get topLevelWorkspace() {
    return this.getWorkspaceByCwd(this.cwd);
  }

  tryWorkspaceByCwd(workspaceCwd: PortablePath) {
    if (!ppath.isAbsolute(workspaceCwd))
      workspaceCwd = ppath.resolve(this.cwd, workspaceCwd);

    const workspace = this.workspacesByCwd.get(workspaceCwd);
    if (!workspace)
      return null;

    return workspace;
  }

  getWorkspaceByCwd(workspaceCwd: PortablePath) {
    const workspace = this.tryWorkspaceByCwd(workspaceCwd);
    if (!workspace)
      throw new Error(`Workspace not found (${workspaceCwd})`);

    return workspace;
  }

  tryWorkspaceByFilePath(filePath: PortablePath) {
    let bestWorkspace = null;

    for (const workspace of this.workspaces) {
      const rel = ppath.relative(workspace.cwd, filePath);
      if (rel.startsWith(`../`))
        continue;

      if (bestWorkspace && bestWorkspace.cwd.length >= workspace.cwd.length)
        continue;

      bestWorkspace = workspace;
    }

    if (!bestWorkspace)
      return null;

    return bestWorkspace;
  }

  getWorkspaceByFilePath(filePath: PortablePath) {
    const workspace = this.tryWorkspaceByFilePath(filePath);
    if (!workspace)
      throw new Error(`Workspace not found (${filePath})`);

    return workspace;
  }

  tryWorkspaceByIdent(ident: Ident) {
    const workspace = this.workspacesByIdent.get(ident.identHash);

    if (typeof workspace === `undefined`)
      return null;

    return workspace;
  }

  getWorkspaceByIdent(ident: Ident) {
    const workspace = this.tryWorkspaceByIdent(ident);

    if (!workspace)
      throw new Error(`Workspace not found (${structUtils.prettyIdent(this.configuration, ident)})`);

    return workspace;
  }

  tryWorkspaceByDescriptor(descriptor: Descriptor) {
    const workspace = this.tryWorkspaceByIdent(descriptor);

    if (workspace === null || !workspace.accepts(descriptor.range))
      return null;

    return workspace;
  }

  getWorkspaceByDescriptor(descriptor: Descriptor) {
    const workspace = this.tryWorkspaceByDescriptor(descriptor);

    if (workspace === null)
      throw new Error(`Workspace not found (${structUtils.prettyDescriptor(this.configuration, descriptor)})`);

    return workspace;
  }

  tryWorkspaceByLocator(locator: Locator) {
    if (structUtils.isVirtualLocator(locator))
      locator = structUtils.devirtualizeLocator(locator);

    const workspace = this.tryWorkspaceByIdent(locator);
    if (workspace === null || (workspace.locator.locatorHash !== locator.locatorHash && workspace.anchoredLocator.locatorHash !== locator.locatorHash))
      return null;

    return workspace;
  }

  getWorkspaceByLocator(locator: Locator) {
    const workspace = this.tryWorkspaceByLocator(locator);

    if (!workspace)
      throw new Error(`Workspace not found (${structUtils.prettyLocator(this.configuration, locator)})`);

    return workspace;
  }

  /**
   * Import the dependencies of each resolved workspace into their own
   * `Workspace` instance.
   */
  private refreshWorkspaceDependencies() {
    for (const workspace of this.workspaces) {
      const pkg = this.storedPackages.get(workspace.anchoredLocator.locatorHash);
      if (!pkg)
        throw new Error(`Assertion failed: Expected workspace to have been resolved`);

      workspace.dependencies = new Map(pkg.dependencies);
    }
  }

  forgetResolution(descriptor: Descriptor): void;
  forgetResolution(locator: Locator): void;
  forgetResolution(dataStructure: Descriptor | Locator): void {
    for (const [descriptorHash, locatorHash] of this.storedResolutions) {
      const doDescriptorHashesMatch = `descriptorHash` in dataStructure
        && dataStructure.descriptorHash === descriptorHash;
      const doLocatorHashesMatch = `locatorHash` in dataStructure
        && dataStructure.locatorHash === locatorHash;

      if (doDescriptorHashesMatch || doLocatorHashesMatch) {
        this.storedDescriptors.delete(descriptorHash);
        this.storedResolutions.delete(descriptorHash);
        this.originalPackages.delete(locatorHash);
      }
    }
  }

  forgetTransientResolutions() {
    const resolver = this.configuration.makeResolver();

    for (const pkg of this.originalPackages.values()) {
      let shouldPersistResolution: boolean;
      try {
        shouldPersistResolution = resolver.shouldPersistResolution(pkg, {project: this, resolver});
      } catch {
        shouldPersistResolution = false;
      }

      if (!shouldPersistResolution) {
        this.forgetResolution(pkg);
      }
    }
  }

  forgetVirtualResolutions() {
    for (const pkg of this.storedPackages.values()) {
      for (const [dependencyHash, dependency] of pkg.dependencies) {
        if (structUtils.isVirtualDescriptor(dependency)) {
          pkg.dependencies.set(dependencyHash, structUtils.devirtualizeDescriptor(dependency));
        }
      }
    }
  }

  getDependencyMeta(ident: Ident, version: string | null): DependencyMeta {
    const dependencyMeta = {};

    const dependenciesMeta = this.topLevelWorkspace.manifest.dependenciesMeta;
    const dependencyMetaSet = dependenciesMeta.get(structUtils.stringifyIdent(ident));

    if (!dependencyMetaSet)
      return dependencyMeta;

    const defaultMeta = dependencyMetaSet.get(null);
    if (defaultMeta)
      Object.assign(dependencyMeta, defaultMeta);

    if (version === null || !semver.valid(version))
      return dependencyMeta;

    for (const [range, meta] of dependencyMetaSet)
      if (range !== null && range === version)
        Object.assign(dependencyMeta, meta);

    return dependencyMeta;
  }

  async findLocatorForLocation(cwd: PortablePath) {
    const report = new ThrowReport();

    const linkers = this.configuration.getLinkers();
    const linkerOptions = {project: this, report};

    for (const linker of linkers) {
      const locator = await linker.findPackageLocator(cwd, linkerOptions);
      if (locator) {
        return locator;
      }
    }

    return null;
  }

  async validateEverything(opts: {
    validationWarnings: Array<{name: MessageName, text: string}>,
    validationErrors: Array<{name: MessageName, text: string}>,
    report: Report,
  }) {
    for (const warning of opts.validationWarnings)
      opts.report.reportWarning(warning.name, warning.text);

    for (const error of opts.validationErrors) {
      opts.report.reportError(error.name, error.text);
    }
  }

  async resolveEverything(opts: {report: Report, lockfileOnly: true, resolver?: Resolver} | {report: Report, lockfileOnly?: boolean, cache: Cache, resolver?: Resolver}) {
    if (!this.workspacesByCwd || !this.workspacesByIdent)
      throw new Error(`Workspaces must have been setup before calling this function`);

    // Reverts the changes that have been applied to the tree because of any previous virtual resolution pass
    this.forgetVirtualResolutions();

    // Ensures that we notice it when dependencies are added / removed from all sources coming from the filesystem
    if (!opts.lockfileOnly)
      this.forgetTransientResolutions();

    // Note that the resolution process is "offline" until everything has been
    // successfully resolved; all the processing is expected to have zero side
    // effects until we're ready to set all the variables at once (the one
    // exception being when a resolver needs to fetch a package, in which case
    // we might need to populate the cache).
    //
    // This makes it possible to use the same Project instance for multiple
    // purposes at the same time (since `resolveEverything` is async, it might
    // happen that we want to do something while waiting for it to end; if we
    // were to mutate the project then it would end up in a partial state that
    // could lead to hard-to-debug issues).

    const realResolver = opts.resolver || this.configuration.makeResolver();

    const legacyMigrationResolver = new LegacyMigrationResolver();
    await legacyMigrationResolver.setup(this, {report: opts.report});

    const resolver: Resolver = opts.lockfileOnly
      ? new MultiResolver([new LockfileResolver(), new RunInstallPleaseResolver(realResolver)])
      : new MultiResolver([new LockfileResolver(), legacyMigrationResolver, realResolver]);

    const fetcher = this.configuration.makeFetcher();

    const resolveOptions: ResolveOptions = opts.lockfileOnly
      ? {project: this, report: opts.report, resolver}
      : {project: this, report: opts.report, resolver, fetchOptions: {project: this, cache: opts.cache, checksums: this.storedChecksums, report: opts.report, fetcher}};

    const allDescriptors = new Map<DescriptorHash, Descriptor>();
    const allPackages = new Map<LocatorHash, Package>();
    const allResolutions = new Map<DescriptorHash, LocatorHash>();

    const originalPackages = new Map<LocatorHash, Package>();

    const resolutionDependencies = new Map<DescriptorHash, Set<DescriptorHash>>();
    const haveBeenAliased = new Set<DescriptorHash>();

    let nextResolutionPass = new Set<DescriptorHash>();

    for (const workspace of this.workspaces) {
      const workspaceDescriptor = workspace.anchoredDescriptor;

      allDescriptors.set(workspaceDescriptor.descriptorHash, workspaceDescriptor);
      nextResolutionPass.add(workspaceDescriptor.descriptorHash);
    }

    const limit = pLimit(10);

    while (nextResolutionPass.size !== 0) {
      const currentResolutionPass = nextResolutionPass;
      nextResolutionPass = new Set();

      // We remove from the "mustBeResolved" list all packages that have
      // already been resolved previously.

      for (const descriptorHash of currentResolutionPass)
        if (allResolutions.has(descriptorHash))
          currentResolutionPass.delete(descriptorHash);

      if (currentResolutionPass.size === 0)
        break;

      // We check that the resolution dependencies have been resolved for all
      // descriptors that we're about to resolve. Buffalo buffalo buffalo
      // buffalo.

      const deferredResolutions = new Set<DescriptorHash>();
      const resolvedDependencies = new Map<DescriptorHash, Map<DescriptorHash, Package>>();

      for (const descriptorHash of currentResolutionPass) {
        const descriptor = allDescriptors.get(descriptorHash);
        if (!descriptor)
          throw new Error(`Assertion failed: The descriptor should have been registered`);

        let dependencies = resolutionDependencies.get(descriptorHash);
        if (typeof dependencies === `undefined`) {
          resolutionDependencies.set(descriptorHash, dependencies = new Set());

          for (const dependency of resolver.getResolutionDependencies(descriptor, resolveOptions)) {
            allDescriptors.set(dependency.descriptorHash, dependency);
            dependencies.add(dependency.descriptorHash);
          }
        }

        const resolved = miscUtils.getMapWithDefault(resolvedDependencies, descriptorHash);

        for (const dependencyHash of dependencies) {
          const resolution = allResolutions.get(dependencyHash);

          if (typeof resolution !== `undefined`) {
            const dependencyPkg = allPackages.get(resolution);
            if (typeof dependencyPkg === `undefined`)
              throw new Error(`Assertion failed: The package should have been registered`);

            // The dependency is ready. We register it into the map so
            // that we can pass that to getCandidates right after.
            resolved.set(dependencyHash, dependencyPkg);
          } else {
            // One of the resolution dependencies of this descriptor is
            // missing; we need to postpone its resolution for now.
            deferredResolutions.add(descriptorHash);

            // For this pass however we'll want to schedule the resolution
            // of the dependency (so that it's probably ready next pass).
            currentResolutionPass.add(dependencyHash);
          }
        }
      }

      // Note: we're postponing the resolution only once we already know all
      // those that are going to be postponed. This way we can detect
      // potential cyclic dependencies.

      for (const descriptorHash of deferredResolutions) {
        currentResolutionPass.delete(descriptorHash);
        nextResolutionPass.add(descriptorHash);
      }

      if (currentResolutionPass.size === 0)
        throw new Error(`Assertion failed: Descriptors should not have cyclic dependencies`);

      // Then we request the resolvers for the list of possible references that
      // match the given ranges. That will give us a set of candidate references
      // for each descriptor.

      const passCandidates = new Map(await Promise.all(Array.from(currentResolutionPass).map(descriptorHash => limit(async () => {
        const descriptor = allDescriptors.get(descriptorHash);
        if (typeof descriptor === `undefined`)
          throw new Error(`Assertion failed: The descriptor should have been registered`);

        const descriptorDependencies = resolvedDependencies.get(descriptor.descriptorHash);
        if (typeof descriptorDependencies === `undefined`)
          throw new Error(`Assertion failed: The descriptor dependencies should have been registered`);

        let candidateLocators;
        try {
          candidateLocators = await resolver.getCandidates(descriptor, descriptorDependencies, resolveOptions);
        } catch (error) {
          error.message = `${structUtils.prettyDescriptor(this.configuration, descriptor)}: ${error.message}`;
          throw error;
        }

        if (candidateLocators.length === 0)
          throw new Error(`No candidate found for ${structUtils.prettyDescriptor(this.configuration, descriptor)}`);

        return [descriptor.descriptorHash, candidateLocators] as [DescriptorHash, Array<Locator>];
      }))));

      // That's where we'll store our resolutions until everything has been
      // resolved and can be injected into the various stores.
      //
      // The reason we're storing them in a temporary store instead of writing
      // them directly into the global ones is that otherwise we would end up
      // with different store orderings between dependency loaded from a
      // lockfiles and those who don't (when using a lockfile all descriptors
      // will fall into the next shortcut, but when no lockfile is there only
      // some of them will; since maps are sorted by insertion, it would affect
      // the way they would be ordered).

      const passResolutions = new Map<DescriptorHash, Locator>();

      // We now make a pre-pass to automatically resolve the descriptors that
      // can only be satisfied by a single reference.

      for (const [descriptorHash, candidateLocators] of passCandidates) {
        if (candidateLocators.length !== 1)
          continue;

        passResolutions.set(descriptorHash, candidateLocators[0]);
        passCandidates.delete(descriptorHash);
      }

      // We make a second pre-pass to automatically resolve the descriptors
      // that can be satisfied by a package we're already using (deduplication).

      for (const [descriptorHash, candidateLocators] of passCandidates) {
        const selectedLocator = candidateLocators.find(locator => allPackages.has(locator.locatorHash));
        if (!selectedLocator)
          continue;

        passResolutions.set(descriptorHash, selectedLocator);
        passCandidates.delete(descriptorHash);
      }

      // All entries that remain in "passCandidates" are from descriptors that
      // we haven't been able to resolve in the first place. We'll now configure
      // our SAT solver so that it can figure it out for us. To do this, we
      // simply add a constraint for each descriptor that lists all the
      // descriptors it would accept. We don't have to check whether the
      // locators obtained have already been selected, because if they were the
      // would have been resolved in the previous step (we never backtrace to
      // try to find better solutions, it would be a too expensive process - we
      // just want to get an acceptable solution, not the very best one).

      if (passCandidates.size > 0) {
        const solver = new Logic.Solver();

        for (const candidateLocators of passCandidates.values())
          solver.require(Logic.or(...candidateLocators.map(locator => locator.locatorHash)));

        let remainingSolutions = 100;
        let solution;

        let bestSolution = null;
        let bestScore = Infinity;

        while (remainingSolutions > 0 && (solution = solver.solve()) !== null) {
          const trueVars = solution.getTrueVars();
          solver.forbid(solution.getFormula());

          if (trueVars.length < bestScore) {
            bestSolution = trueVars;
            bestScore = trueVars.length;
          }

          remainingSolutions -= 1;
        }

        if (!bestSolution)
          throw new Error(`Assertion failed: No resolution found by the SAT solver`);

        const solutionSet = new Set<LocatorHash>(bestSolution as Array<LocatorHash>);

        for (const [descriptorHash, candidateLocators] of passCandidates.entries()) {
          const selectedLocator = candidateLocators.find(locator => solutionSet.has(locator.locatorHash));
          if (!selectedLocator)
            throw new Error(`Assertion failed: The descriptor should have been solved during the previous step`);

          passResolutions.set(descriptorHash, selectedLocator);
          passCandidates.delete(descriptorHash);
        }
      }

      // We now iterate over the locators we've got and, for each of them that
      // hasn't been seen before, we fetch its dependency list and schedule
      // them for the next cycle.

      const newLocators = Array.from(passResolutions.values()).filter(locator => {
        return !allPackages.has(locator.locatorHash);
      });

      const newPackages = new Map(await Promise.all(newLocators.map(async locator => {
        const original = await miscUtils.prettifyAsyncErrors(async () => {
          return await resolver.resolve(locator, resolveOptions);
        }, message => {
          return `${structUtils.prettyLocator(this.configuration, locator)}: ${message}`;
        });

        if (!structUtils.areLocatorsEqual(locator, original))
          throw new Error(`Assertion failed: The locator cannot be changed by the resolver (went from ${structUtils.prettyLocator(this.configuration, locator)} to ${structUtils.prettyLocator(this.configuration, original)})`);

        const pkg = this.configuration.normalizePackage(original);

        for (const [identHash, descriptor] of pkg.dependencies) {
          const dependency = await this.configuration.reduceHook(hooks => {
            return hooks.reduceDependency;
          }, descriptor, this, pkg, descriptor, {
            resolver,
            resolveOptions,
          });

          if (!structUtils.areIdentsEqual(descriptor, dependency))
            throw new Error(`Assertion failed: The descriptor ident cannot be changed through aliases`);

          const bound = resolver.bindDescriptor(dependency, locator, resolveOptions);
          pkg.dependencies.set(identHash, bound);
        }

        return [pkg.locatorHash, {original, pkg}] as const;
      })));

      // Now that the resolution is finished, we can finally insert the data
      // stored inside our pass stores into the resolution ones (we now have
      // the guarantee that they'll always be inserted into in the same order,
      // since mustBeResolved is stable regardless of the order in which the
      // resolvers return)

      for (const descriptorHash of currentResolutionPass) {
        const locator = passResolutions.get(descriptorHash);
        if (!locator)
          throw new Error(`Assertion failed: The locator should have been registered`);

        allResolutions.set(descriptorHash, locator.locatorHash);

        // If undefined it means that the package was already known and thus
        // didn't need to be resolved again.
        const resolutionEntry = newPackages.get(locator.locatorHash);
        if (typeof resolutionEntry === `undefined`)
          continue;

        const {original, pkg} = resolutionEntry;

        originalPackages.set(original.locatorHash, original);
        allPackages.set(pkg.locatorHash, pkg);

        for (const descriptor of pkg.dependencies.values()) {
          allDescriptors.set(descriptor.descriptorHash, descriptor);
          nextResolutionPass.add(descriptor.descriptorHash);

          // We must check and make sure that the descriptor didn't get aliased
          // to something else
          const aliasHash = this.resolutionAliases.get(descriptor.descriptorHash);
          if (aliasHash === undefined)
            continue;

          // It doesn't cost us much to support the case where a descriptor is
          // equal to its own alias (which should mean "no alias")
          if (descriptor.descriptorHash === aliasHash)
            continue;

          const alias = this.storedDescriptors.get(aliasHash);
          if (!alias)
            throw new Error(`Assertion failed: The alias should have been registered`);

          // If it's already been "resolved" (in reality it will be the temporary
          // resolution we've set in the next few lines) we simply must skip it
          if (allResolutions.has(descriptor.descriptorHash))
            continue;

          // Temporarily set an invalid resolution so that it won't be resolved
          // multiple times if it is found multiple times in the dependency
          // tree (this is only temporary, we will replace it by the actual
          // resolution after we've finished resolving everything)
          allResolutions.set(descriptor.descriptorHash, `temporary` as LocatorHash);

          // We can now replace the descriptor by its alias in the list of
          // descriptors that must be resolved
          nextResolutionPass.delete(descriptor.descriptorHash);
          nextResolutionPass.add(aliasHash);

          allDescriptors.set(aliasHash, alias);

          haveBeenAliased.add(descriptor.descriptorHash);
        }
      }
    }

    // Each package that should have been resolved but was skipped because it
    // was aliased will now see the resolution for its alias propagated to it

    while (haveBeenAliased.size > 0) {
      let hasChanged = false;

      for (const descriptorHash of haveBeenAliased) {
        const descriptor = allDescriptors.get(descriptorHash);
        if (!descriptor)
          throw new Error(`Assertion failed: The descriptor should have been registered`);

        const aliasHash = this.resolutionAliases.get(descriptorHash);
        if (aliasHash === undefined)
          throw new Error(`Assertion failed: The descriptor should have an alias`);

        const resolution = allResolutions.get(aliasHash);
        if (resolution === undefined)
          throw new Error(`Assertion failed: The resolution should have been registered`);

        // The following can happen if a package gets aliased to another package
        // that's itself aliased - in this case we just process all those we can
        // do, then make new passes until everything is resolved
        if (resolution === `temporary`)
          continue;

        haveBeenAliased.delete(descriptorHash);

        allResolutions.set(descriptorHash, resolution);

        hasChanged = true;
      }

      if (!hasChanged) {
        throw new Error(`Alias loop detected`);
      }
    }

    // In this step we now create virtual packages for each package with at
    // least one peer dependency. We also use it to search for the alias
    // descriptors that aren't depended upon by anything and can be safely
    // pruned.

    const volatileDescriptors = new Set(this.resolutionAliases.values());
    const optionalBuilds = new Set(allPackages.keys());
    const accessibleLocators = new Set<LocatorHash>();

    applyVirtualResolutionMutations({
      project: this,
      report: opts.report,

      accessibleLocators,
      volatileDescriptors,
      optionalBuilds,

      allDescriptors,
      allResolutions,
      allPackages,
    });

    // All descriptors still referenced within the volatileDescriptors set are
    // descriptors that aren't depended upon by anything in the dependency tree.

    for (const descriptorHash of volatileDescriptors) {
      allDescriptors.delete(descriptorHash);
      allResolutions.delete(descriptorHash);
    }

    // Everything is done, we can now update our internal resolutions to
    // reference the new ones

    this.storedResolutions = allResolutions;
    this.storedDescriptors = allDescriptors;
    this.storedPackages = allPackages;

    this.accessibleLocators = accessibleLocators;
    this.originalPackages = originalPackages;
    this.optionalBuilds = optionalBuilds;

    // Now that the internal resolutions have been updated, we can refresh the
    // dependencies of each resolved workspace's `Workspace` instance.

    this.refreshWorkspaceDependencies();
  }

  async fetchEverything({cache, report, fetcher: userFetcher}: InstallOptions) {
    const fetcher = userFetcher || this.configuration.makeFetcher();
    const fetcherOptions = {checksums: this.storedChecksums, project: this, cache, fetcher, report};

    const locatorHashes = miscUtils.sortMap(this.storedResolutions.values(), [(locatorHash: LocatorHash) => {
      const pkg = this.storedPackages.get(locatorHash);
      if (!pkg)
        throw new Error(`Assertion failed: The locator should have been registered`);

      return structUtils.stringifyLocator(pkg);
    }]);

    let firstError = false;

    const progress = Report.progressViaCounter(locatorHashes.length);
    report.reportProgress(progress);

    const limit = pLimit(FETCHER_CONCURRENCY);

    await report.startCacheReport(async () => {
      await Promise.all(locatorHashes.map(locatorHash => limit(async () => {
        const pkg = this.storedPackages.get(locatorHash);
        if (!pkg)
          throw new Error(`Assertion failed: The locator should have been registered`);

        if (structUtils.isVirtualLocator(pkg))
          return;

        let fetchResult;
        try {
          fetchResult = await fetcher.fetch(pkg, fetcherOptions);
        } catch (error) {
          error.message = `${structUtils.prettyLocator(this.configuration, pkg)}: ${error.message}`;
          report.reportExceptionOnce(error);
          firstError = error;
          return;
        }

        if (fetchResult.checksum)
          this.storedChecksums.set(pkg.locatorHash, fetchResult.checksum);
        else
          this.storedChecksums.delete(pkg.locatorHash);

        if (fetchResult.releaseFs) {
          fetchResult.releaseFs();
        }
      }).finally(() => {
        progress.tick();
      })));
    });

    if (firstError) {
      throw firstError;
    }
  }

  async linkEverything({cache, report, fetcher: optFetcher}: InstallOptions) {
    const fetcher = optFetcher || this.configuration.makeFetcher();
    const fetcherOptions = {checksums: this.storedChecksums, project: this, cache, fetcher, report, skipIntegrityCheck: true};

    const linkers = this.configuration.getLinkers();
    const linkerOptions = {project: this, report};

    const installers = new Map(linkers.map(linker => {
      return [linker, linker.makeInstaller(linkerOptions)] as [Linker, Installer];
    }));

    const packageLinkers: Map<LocatorHash, Linker> = new Map();
    const packageLocations: Map<LocatorHash, PortablePath | null> = new Map();
    const packageBuildDirectives: Map<LocatorHash, { directives: Array<BuildDirective>, buildLocations: Array<PortablePath> }> = new Map();

    // Step 1: Installing the packages on the disk

    for (const locatorHash of this.accessibleLocators) {
      const pkg = this.storedPackages.get(locatorHash);
      if (!pkg)
        throw new Error(`Assertion failed: The locator should have been registered`);

      const fetchResult = await fetcher.fetch(pkg, fetcherOptions);

      if (this.tryWorkspaceByLocator(pkg) !== null) {
        const buildScripts: Array<BuildDirective> = [];
        const {scripts} = await Manifest.find(fetchResult.prefixPath, {baseFs: fetchResult.packageFs});

        for (const scriptName of [`preinstall`, `install`, `postinstall`])
          if (scripts.has(scriptName))
            buildScripts.push([BuildType.SCRIPT, scriptName]);

        try {
          for (const installer of installers.values()) {
            await installer.installPackage(pkg, fetchResult);
          }
        } finally {
          if (fetchResult.releaseFs) {
            fetchResult.releaseFs();
          }
        }

        const location = ppath.join(fetchResult.packageFs.getRealPath(), fetchResult.prefixPath);
        packageLocations.set(pkg.locatorHash, location);

        if (buildScripts.length > 0) {
          packageBuildDirectives.set(pkg.locatorHash, {
            directives: buildScripts,
            buildLocations: [location],
          });
        }
      } else {
        const linker = linkers.find(linker => linker.supportsPackage(pkg, linkerOptions));
        if (!linker)
          throw new ReportError(MessageName.LINKER_NOT_FOUND, `${structUtils.prettyLocator(this.configuration, pkg)} isn't supported by any available linker`);

        const installer = installers.get(linker);
        if (!installer)
          throw new Error(`Assertion failed: The installer should have been registered`);

        let installStatus;
        try {
          installStatus = await installer.installPackage(pkg, fetchResult);
        } finally {
          if (fetchResult.releaseFs) {
            fetchResult.releaseFs();
          }
        }

        packageLinkers.set(pkg.locatorHash, linker);
        packageLocations.set(pkg.locatorHash, installStatus.packageLocation);

        if (installStatus.buildDirective && installStatus.packageLocation) {
          packageBuildDirectives.set(pkg.locatorHash, {
            directives: installStatus.buildDirective,
            buildLocations: [installStatus.packageLocation],
          });
        }
      }
    }

    // Step 2: Link packages together

    const externalDependents: Map<LocatorHash, Array<PortablePath>> = new Map();

    for (const locatorHash of this.accessibleLocators) {
      const pkg = this.storedPackages.get(locatorHash);
      if (!pkg)
        throw new Error(`Assertion failed: The locator should have been registered`);

      const isWorkspace = this.tryWorkspaceByLocator(pkg) !== null;

      const linkPackage = async (packageLinker: Linker, installer: Installer) => {
        const packageLocation = packageLocations.get(pkg.locatorHash);
        if (typeof packageLocation === `undefined`)
          throw new Error(`Assertion failed: The package (${structUtils.prettyLocator(this.configuration, pkg)}) should have been registered`);

        const internalDependencies = [];

        for (const descriptor of pkg.dependencies.values()) {
          const resolution = this.storedResolutions.get(descriptor.descriptorHash);
          if (typeof resolution === `undefined`)
            throw new Error(`Assertion failed: The resolution (${structUtils.prettyDescriptor(this.configuration, descriptor)}, from ${structUtils.prettyLocator(this.configuration, pkg)})should have been registered`);

          const dependency = this.storedPackages.get(resolution);
          if (typeof dependency === `undefined`)
            throw new Error(`Assertion failed: The package (${resolution}, resolved from ${structUtils.prettyDescriptor(this.configuration, descriptor)}) should have been registered`);

          const dependencyLinker = this.tryWorkspaceByLocator(dependency) === null
            ? packageLinkers.get(resolution)
            : null;

          if (typeof dependencyLinker === `undefined`)
            throw new Error(`Assertion failed: The package (${resolution}, resolved from ${structUtils.prettyDescriptor(this.configuration, descriptor)}) should have been registered`);

          const isWorkspaceDependency = dependencyLinker === null;

          if (dependencyLinker === packageLinker || isWorkspace || isWorkspaceDependency) {
            if (packageLocations.get(dependency.locatorHash) !== null) {
              internalDependencies.push([descriptor, dependency] as [Descriptor, Locator]);
            }
          } else if (packageLocation !== null) {
            const externalEntry = miscUtils.getArrayWithDefault(externalDependents, resolution);
            externalEntry.push(packageLocation);
          }
        }

        if (packageLocation !== null) {
          await installer.attachInternalDependencies(pkg, internalDependencies);
        }
      };

      if (isWorkspace) {
        for (const [packageLinker, installer] of installers) {
          await linkPackage(packageLinker, installer);
        }
      } else {
        const packageLinker = packageLinkers.get(pkg.locatorHash);
        if (!packageLinker)
          throw new Error(`Assertion failed: The linker should have been found`);

        const installer = installers.get(packageLinker!);
        if (!installer)
          throw new Error(`Assertion failed: The installer should have been registered`);

        await linkPackage(packageLinker, installer);
      }
    }

    for (const [locatorHash, dependentPaths] of externalDependents) {
      const pkg = this.storedPackages.get(locatorHash);
      if (!pkg)
        throw new Error(`Assertion failed: The package should have been registered`);

      const packageLinker = packageLinkers.get(pkg.locatorHash);
      if (!packageLinker)
        throw new Error(`Assertion failed: The linker should have been found`);

      const installer = installers.get(packageLinker);
      if (!installer)
        throw new Error(`Assertion failed: The installer should have been registered`);

      await installer.attachExternalDependents(pkg, dependentPaths);
    }

    // Step 3: Inform our linkers that they should have all the info needed

    for (const installer of installers.values()) {
      const installStatuses = await installer.finalizeInstall();
      if (installStatuses) {
        for (const installStatus of installStatuses) {
          if (installStatus.buildDirective) {
            packageBuildDirectives.set(installStatus.locatorHash!, {
              directives: installStatus.buildDirective,
              buildLocations: installStatus.buildLocations,
            });
          }
        }
      }
    }

    // Step 4: Build the packages in multiple steps

    const readyPackages = new Set(this.storedPackages.keys());
    const buildablePackages = new Set(packageBuildDirectives.keys());

    for (const locatorHash of buildablePackages)
      readyPackages.delete(locatorHash);

    const globalHashGenerator = createHash(`sha512`);
    globalHashGenerator.update(process.versions.node);

    this.configuration.triggerHook(hooks => {
      return hooks.globalHashGeneration;
    }, this, (data: Buffer | string) => {
      globalHashGenerator.update(`\0`);
      globalHashGenerator.update(data);
    });

    const globalHash = globalHashGenerator.digest(`hex`);
    const packageHashMap = new Map<LocatorHash, string>();

    // We'll use this function is order to compute a hash for each package
    // that exposes a build directive. If the hash changes compared to the
    // previous run, the package is rebuilt. This has the advantage of making
    // the rebuilds much more predictable than before, and to give us the tools
    // later to improve this further by explaining *why* a rebuild happened.

    const getBaseHash = (locator: Locator) => {
      let hash = packageHashMap.get(locator.locatorHash);
      if (typeof hash !== `undefined`)
        return hash;

      const pkg = this.storedPackages.get(locator.locatorHash);
      if (typeof pkg === `undefined`)
        throw new Error(`Assertion failed: The package should have been registered`);

      const builder = createHash(`sha512`);
      builder.update(locator.locatorHash);

      // To avoid the case where one dependency depends on itself somehow
      packageHashMap.set(locator.locatorHash, `<recursive>`);

      for (const descriptor of pkg.dependencies.values()) {
        const resolution = this.storedResolutions.get(descriptor.descriptorHash);
        if (typeof resolution === `undefined`)
          throw new Error(`Assertion failed: The resolution (${structUtils.prettyDescriptor(this.configuration, descriptor)}) should have been registered`);

        const dependency = this.storedPackages.get(resolution);
        if (typeof dependency === `undefined`)
          throw new Error(`Assertion failed: The package should have been registered`);

        builder.update(getBaseHash(pkg));
      }

      hash = builder.digest(`hex`);
      packageHashMap.set(locator.locatorHash, hash);

      return hash;
    };

    const getBuildHash = (locator: Locator, buildLocations: Array<PortablePath>) => {
      const builder = createHash(`sha512`);

      builder.update(globalHash);
      builder.update(getBaseHash(locator));

      for (const location of buildLocations)
        builder.update(location);

      return builder.digest(`hex`);
    };

    const bstatePath: PortablePath = this.configuration.get(`bstatePath`);
    const bstate = xfs.existsSync(bstatePath)
      ? parseSyml(await xfs.readFilePromise(bstatePath, `utf8`)) as {[key: string]: string}
      : {};

    // We reconstruct the build state from an empty object because we want to
    // remove the state from packages that got removed
    const nextBState = new Map<LocatorHash, string>();

    while (buildablePackages.size > 0) {
      const savedSize = buildablePackages.size;
      const buildPromises = [];

      for (const locatorHash of buildablePackages) {
        const pkg = this.storedPackages.get(locatorHash);
        if (!pkg)
          throw new Error(`Assertion failed: The package should have been registered`);

        let isBuildable = true;
        for (const dependency of pkg.dependencies.values()) {
          const resolution = this.storedResolutions.get(dependency.descriptorHash);
          if (!resolution)
            throw new Error(`Assertion failed: The resolution (${structUtils.prettyDescriptor(this.configuration, dependency)}) should have been registered`);

          if (buildablePackages.has(resolution)) {
            isBuildable = false;
            break;
          }
        }

        // Wait until all dependencies of the current package have been built
        // before trying to build it (since it might need them to build itself)
        if (!isBuildable)
          continue;

        buildablePackages.delete(locatorHash);

        const buildInfo = packageBuildDirectives.get(pkg.locatorHash);
        if (!buildInfo)
          throw new Error(`Assertion failed: The build directive should have been registered`);

        const buildHash = getBuildHash(pkg, buildInfo.buildLocations);

        // No need to rebuild the package if its hash didn't change
        if (Object.prototype.hasOwnProperty.call(bstate, pkg.locatorHash) && bstate[pkg.locatorHash] === buildHash) {
          nextBState.set(pkg.locatorHash, buildHash);
          continue;
        }

        if (Object.prototype.hasOwnProperty.call(bstate, pkg.locatorHash))
          report.reportInfo(MessageName.MUST_REBUILD, `${structUtils.prettyLocator(this.configuration, pkg)} must be rebuilt because its dependency tree changed`);
        else
          report.reportInfo(MessageName.MUST_BUILD, `${structUtils.prettyLocator(this.configuration, pkg)} must be built because it never did before or the last one failed`);

        for (const location of buildInfo.buildLocations) {
          if (!ppath.isAbsolute(location))
            throw new Error(`Assertion failed: Expected the build location to be absolute (not ${location})`);

          buildPromises.push((async () => {
            for (const [buildType, scriptName] of buildInfo.directives) {
              let header = `# This file contains the result of Yarn building a package (${structUtils.stringifyLocator(pkg)})\n`;
              switch (buildType) {
                case BuildType.SCRIPT: {
                  header += `# Script name: ${scriptName}\n`;
                } break;
                case BuildType.SHELLCODE: {
                  header += `# Script code: ${scriptName}\n`;
                } break;
              }

              const stdin = null;

              await xfs.mktempPromise(async logDir => {
                const logFile = ppath.join(logDir, `build.log` as PortablePath);

                const {stdout, stderr} = this.configuration.getSubprocessStreams(logFile, {
                  header,
                  prefix: structUtils.prettyLocator(this.configuration, pkg),
                  report,
                });

                let exitCode;
                try {
                  switch (buildType) {
                    case BuildType.SCRIPT: {
                      exitCode = await scriptUtils.executePackageScript(pkg, scriptName, [], {cwd: location, project: this, stdin, stdout, stderr});
                    } break;
                    case BuildType.SHELLCODE: {
                      exitCode = await scriptUtils.executePackageShellcode(pkg, scriptName, [], {cwd: location, project: this, stdin, stdout, stderr});
                    } break;
                  }
                } catch (error) {
                  stderr.write(error.stack);
                  exitCode = 1;
                }

                stdout.end();
                stderr.end();

                if (exitCode === 0) {
                  nextBState.set(pkg.locatorHash, buildHash);
                  return true;
                }

                xfs.detachTemp(logDir);

                const buildMessage = `${structUtils.prettyLocator(this.configuration, pkg)} couldn't be built successfully (exit code ${this.configuration.format(String(exitCode), FormatType.NUMBER)}, logs can be found here: ${this.configuration.format(logFile, FormatType.PATH)})`;
                report.reportInfo(MessageName.BUILD_FAILED, buildMessage);

                if (this.optionalBuilds.has(pkg.locatorHash)) {
                  nextBState.set(pkg.locatorHash, buildHash);
                  return true;
                }

                report.reportError(MessageName.BUILD_FAILED, buildMessage);
                return false;
              });
            }
          })());
        }
      }

      await Promise.all(buildPromises);

      // If we reach this code, it means that we have circular dependencies
      // somewhere. Worst, it means that the circular dependencies both have
      // build scripts, making them unsatisfiable.

      if (savedSize === buildablePackages.size) {
        const prettyLocators = Array.from(buildablePackages).map(locatorHash => {
          const pkg = this.storedPackages.get(locatorHash);
          if (!pkg)
            throw new Error(`Assertion failed: The package should have been registered`);

          return structUtils.prettyLocator(this.configuration, pkg);
        }).join(`, `);

        report.reportError(MessageName.CYCLIC_DEPENDENCIES, `Some packages have circular dependencies that make their build order unsatisfiable - as a result they won't be built (affected packages are: ${prettyLocators})`);
        break;
      }
    }

    // We can now generate the bstate file, which will allow us to "remember"
    // what's the dependency tree subset that we used to build a specific
    // package (and avoid rebuilding it later if it didn't change).

    if (nextBState.size > 0) {
      const bstatePath = this.configuration.get<PortablePath>(`bstatePath`);
      const bstateFile = Project.generateBuildStateFile(nextBState, this.storedPackages);

      await xfs.mkdirPromise(ppath.dirname(bstatePath), {recursive: true});
      await xfs.changeFilePromise(bstatePath, bstateFile, {
        automaticNewlines: true,
      });
    } else {
      await xfs.removePromise(bstatePath);
    }
  }

  async install(opts: InstallOptions) {
    const nodeLinker = this.configuration.get<string>(`nodeLinker`);
    Configuration.telemetry?.reportInstall(nodeLinker);

    for (const extensions of this.configuration.packageExtensions.values())
      for (const {descriptor, changes} of extensions)
        for (const change of changes)
          Configuration.telemetry?.reportPackageExtension(`${structUtils.stringifyIdent(descriptor)}:${change}`);

    const validationWarnings: Array<{name: MessageName, text: string}> = [];
    const validationErrors: Array<{name: MessageName, text: string}> = [];

    await this.configuration.triggerHook(hooks => {
      return hooks.validateProject;
    }, this, {
      reportWarning: (name: MessageName, text: string) => validationWarnings.push({name, text}),
      reportError: (name: MessageName, text: string) => validationErrors.push({name, text}),
    });

    const problemCount = validationWarnings.length + validationErrors.length;

    if (problemCount > 0) {
      await opts.report.startTimerPromise(`Validation step`, async () => {
        await this.validateEverything({validationWarnings, validationErrors, report: opts.report});
      });
    }

    await opts.report.startTimerPromise(`Resolution step`, async () => {
      const lockfilePath = ppath.join(this.cwd, this.configuration.get(`lockfileFilename`));

      // If we operate with a frozen lockfile, we take a snapshot of it to later make sure it didn't change
      let initialLockfile: string | null = null;
      if (opts.immutable) {
        try {
          initialLockfile = await xfs.readFilePromise(lockfilePath, `utf8`);
        } catch (error) {
          if (error.code === `ENOENT`) {
            throw new ReportError(MessageName.FROZEN_LOCKFILE_EXCEPTION, `The lockfile would have been created by this install, which is explicitly forbidden.`);
          } else {
            throw error;
          }
        }
      }

      await this.resolveEverything(opts);

      if (initialLockfile !== null) {
        const newLockfile = normalizeLineEndings(initialLockfile, this.generateLockfile());

        if (newLockfile !== initialLockfile) {
          const diff = structuredPatch(lockfilePath, lockfilePath, initialLockfile, newLockfile);

          opts.report.reportSeparator();

          for (const hunk of diff.hunks) {
            opts.report.reportInfo(null, `@@ -${hunk.oldStart},${hunk.oldLines} +${hunk.newStart},${hunk.newLines} @@`);
            for (const line of hunk.lines) {
              if (line.startsWith(`+`)) {
                opts.report.reportError(MessageName.FROZEN_LOCKFILE_EXCEPTION, this.configuration.format(line, FormatType.ADDED));
              } else if (line.startsWith(`-`)) {
                opts.report.reportError(MessageName.FROZEN_LOCKFILE_EXCEPTION, this.configuration.format(line, FormatType.REMOVED));
              } else {
                opts.report.reportInfo(null, this.configuration.format(line, `grey`));
              }
            }
          }

          opts.report.reportSeparator();

          throw new ReportError(MessageName.FROZEN_LOCKFILE_EXCEPTION, `The lockfile would have been modified by this install, which is explicitly forbidden.`);
        }
      }
    });

    await opts.report.startTimerPromise(`Fetch step`, async () => {
      await this.fetchEverything(opts);

      if (typeof opts.persistProject === `undefined` || opts.persistProject) {
        await this.cacheCleanup(opts);
      }
    });

    if (typeof opts.persistProject === `undefined` || opts.persistProject)
      await this.persist();

    await opts.report.startTimerPromise(`Link step`, async () => {
      const immutablePatterns = opts.immutable
        ? [...new Set(this.configuration.get<Array<string>>(`immutablePatterns`))].sort()
        : [];

      const before = await Promise.all(immutablePatterns.map(async pattern => {
        return hashUtils.checksumPattern(pattern, {cwd: this.cwd});
      }));

      await this.linkEverything(opts);

      const after = await Promise.all(immutablePatterns.map(async pattern => {
        return hashUtils.checksumPattern(pattern, {cwd: this.cwd});
      }));

      for (let t = 0; t < immutablePatterns.length; ++t) {
        if (before[t] !== after[t]) {
          opts.report.reportError(MessageName.FROZEN_ARTIFACT_EXCEPTION, `The checksum for ${immutablePatterns[t]} has been modified by this install, which is explicitly forbidden.`);
        }
      }
    });

    await this.configuration.triggerHook(hooks => {
      return hooks.afterAllInstalled;
    }, this);
  }

  generateLockfile() {
    // We generate the data structure that will represent our lockfile. To do this, we create a
    // reverse lookup table, where the key will be the resolved locator and the value will be a set
    // of all the descriptors that resolved to it. Then we use it to construct an optimized version
    // if the final object.
    const reverseLookup = new Map<LocatorHash, Set<DescriptorHash>>();

    for (const [descriptorHash, locatorHash] of this.storedResolutions.entries()) {
      let descriptorHashes = reverseLookup.get(locatorHash);
      if (!descriptorHashes)
        reverseLookup.set(locatorHash, descriptorHashes = new Set());

      descriptorHashes.add(descriptorHash);
    }

    const optimizedLockfile: {[key: string]: any} = {};

    optimizedLockfile.__metadata = {
      version: LOCKFILE_VERSION,
    };

    for (const [locatorHash, descriptorHashes] of reverseLookup.entries()) {
      const pkg = this.originalPackages.get(locatorHash);

      // A resolution that isn't in `originalPackages` is a virtual packages.
      // Since virtual packages can be derived from the information stored in
      // the rest of the lockfile we don't want to bother storing them.
      if (!pkg)
        continue;

      const descriptors = [];

      for (const descriptorHash of descriptorHashes) {
        const descriptor = this.storedDescriptors.get(descriptorHash);
        if (!descriptor)
          throw new Error(`Assertion failed: The descriptor should have been registered`);

        descriptors.push(descriptor);
      }

      const key = descriptors.map(descriptor => {
        return structUtils.stringifyDescriptor(descriptor);
      }).sort().join(`, `);

      const manifest = new Manifest();

      manifest.version = pkg.linkType === LinkType.HARD
        ? pkg.version
        : `0.0.0-use.local`;

      manifest.languageName = pkg.languageName;

      manifest.dependencies = new Map(pkg.dependencies);
      manifest.peerDependencies = new Map(pkg.peerDependencies);

      manifest.dependenciesMeta = new Map(pkg.dependenciesMeta);
      manifest.peerDependenciesMeta = new Map(pkg.peerDependenciesMeta);

      manifest.bin = new Map(pkg.bin);

      let entryChecksum: string | undefined;
      const checksum = this.storedChecksums.get(pkg.locatorHash);
      if (typeof checksum !== `undefined`) {
        const cacheKeyIndex = checksum.indexOf(`/`);
        if (cacheKeyIndex === -1)
          throw new Error(`Assertion failed: Expecte the checksum to reference its cache key`);

        const cacheKey = checksum.slice(0, cacheKeyIndex);
        const hash = checksum.slice(cacheKeyIndex + 1);

        if (typeof optimizedLockfile.__metadata.cacheKey === `undefined`)
          optimizedLockfile.__metadata.cacheKey = cacheKey;

        if (cacheKey === optimizedLockfile.__metadata.cacheKey) {
          entryChecksum = hash;
        } else {
          entryChecksum = checksum;
        }
      }

      optimizedLockfile[key] = {
        ...manifest.exportTo({}, {
          compatibilityMode: false,
        }),

        linkType: pkg.linkType.toLowerCase(),

        resolution: structUtils.stringifyLocator(pkg),
        checksum: entryChecksum,
      };
    }

    const header = `${[
      `# This file is generated by running "yarn install" inside your project.\n`,
      `# Manual changes might be lost - proceed with caution!\n`,
    ].join(``)}\n`;

    return header + stringifySyml(optimizedLockfile);
  }

  async persistLockfile() {
    const lockfilePath = ppath.join(this.cwd, this.configuration.get(`lockfileFilename`));
    const lockfileContent = this.generateLockfile();

    await xfs.changeFilePromise(lockfilePath, lockfileContent, {
      automaticNewlines: true,
    });
  }

  async persistInstallStateFile() {
    const {accessibleLocators, optionalBuilds, storedDescriptors, storedResolutions, storedPackages, lockFileChecksum} = this;
    const installState = {accessibleLocators, optionalBuilds, storedDescriptors, storedResolutions, storedPackages, lockFileChecksum};
    const serializedState = await gzip(v8.serialize(installState));

    const installStatePath = this.configuration.get<PortablePath>(`installStatePath`);

    await xfs.mkdirPromise(ppath.dirname(installStatePath), {recursive: true});
    await xfs.writeFilePromise(installStatePath, serializedState as Buffer);
  }

  async restoreInstallState() {
    const installStatePath = this.configuration.get<PortablePath>(`installStatePath`);
    if (!xfs.existsSync(installStatePath)) {
      await this.applyLightResolution();
      return;
    }

    const serializedState = await xfs.readFilePromise(installStatePath);
    const installState = v8.deserialize(await gunzip(serializedState) as Buffer);

    if (installState.lockFileChecksum !== this.lockFileChecksum) {
      await this.applyLightResolution();
      return;
    }

    Object.assign(this, installState);

    this.refreshWorkspaceDependencies();
  }

  async applyLightResolution() {
    await this.resolveEverything({
      lockfileOnly: true,
      report: new ThrowReport(),
    });

    await this.persistInstallStateFile();
  }

  async persist() {
    await this.persistLockfile();
    await this.persistInstallStateFile();

    for (const workspace of this.workspacesByCwd.values()) {
      await workspace.persistManifest();
    }
  }

  async cacheCleanup({cache, report}: InstallOptions)  {
    const PRESERVED_FILES = new Set([
      `.gitignore`,
    ]);

    if (!xfs.existsSync(cache.cwd))
      return;

    if (!isFolderInside(cache.cwd, this.cwd))
      return;

    for (const entry of await xfs.readdirPromise(cache.cwd)) {
      if (PRESERVED_FILES.has(entry))
        continue;

      const entryPath = ppath.resolve(cache.cwd, entry);
      if (cache.markedFiles.has(entryPath))
        continue;

      if (cache.immutable) {
        report.reportError(MessageName.IMMUTABLE_CACHE, `${this.configuration.format(ppath.basename(entryPath), `magenta`)} appears to be unused and would marked for deletion, but the cache is immutable`);
      } else {
        report.reportInfo(MessageName.UNUSED_CACHE_ENTRY, `${this.configuration.format(ppath.basename(entryPath), `magenta`)} appears to be unused - removing`);
        await xfs.removePromise(entryPath);
      }
    }

    cache.markedFiles.clear();
  }
}

/**
 * This function is worth some documentation. It takes a set of packages,
 * traverses them all, and generates virtual packages for each package that
 * lists peer dependencies.
 *
 * We also take advantage of the tree traversal to detect which packages are
 * actually used and which have disappeared, and to know which packages truly
 * have an optional build (since a package may be optional in one part of the
 * tree but not another).
 */
function applyVirtualResolutionMutations({
  project,

  allDescriptors,
  allResolutions,
  allPackages,

  accessibleLocators = new Set(),
  optionalBuilds = new Set(),
  volatileDescriptors = new Set(),

  report,

  tolerateMissingPackages = false,
}: {
  project: Project,

  allDescriptors: Map<DescriptorHash, Descriptor>,
  allResolutions: Map<DescriptorHash, LocatorHash>,
  allPackages: Map<LocatorHash, Package>,

  accessibleLocators?: Set<LocatorHash>,
  optionalBuilds?: Set<LocatorHash>,
  volatileDescriptors?: Set<DescriptorHash>,

  report: Report | null,

  tolerateMissingPackages?: boolean,
}) {
  const virtualStack = new Map<LocatorHash, number>();
  const resolutionStack: Array<Locator> = [];

  // We'll be keeping track of all virtual descriptors; once they have all
  // been generated we'll check whether they can be consolidated into one.
  const allVirtualInstances = new Map<LocatorHash, Map<string, Descriptor>>();
  const allVirtualDependents = new Map<DescriptorHash, Set<LocatorHash>>();

  // We must keep a copy of the workspaces original dependencies, because they
  // may be overriden during the virtual package resolution - cf Dragon Test #5
  const originalWorkspaceDefinitions = new Map<LocatorHash, Package | null>(project.workspaces.map(workspace => {
    const locatorHash = workspace.anchoredLocator.locatorHash;
    const pkg = allPackages.get(locatorHash);

    if (typeof pkg === `undefined`) {
      if (tolerateMissingPackages) {
        return [locatorHash, null];
      } else {
        throw new Error(`Assertion failed: The workspace should have an associated package`);
      }
    }

    return [locatorHash, structUtils.copyPackage(pkg)];
  }));

  const reportStackOverflow = (): never => {
    const logDir = xfs.mktempSync();
    const logFile = ppath.join(logDir, `stacktrace.log` as Filename);

    const maxSize = String(resolutionStack.length + 1).length;
    const content = resolutionStack.map((locator, index) => {
      const prefix = `${index + 1}.`.padStart(maxSize, ` `);
      return `${prefix} ${structUtils.stringifyLocator(locator)}\n`;
    }).join(``);

    xfs.writeFileSync(logFile, content);

    throw new ReportError(MessageName.STACK_OVERFLOW_RESOLUTION, `Encountered a stack overflow when resolving peer dependencies; cf ${logFile}`);
  };

  const getPackageFromDescriptor = (descriptor: Descriptor): Package => {
    const resolution = allResolutions.get(descriptor.descriptorHash);
    if (typeof resolution === `undefined`)
      throw new Error(`Assertion failed: The resolution should have been registered`);

    const pkg = allPackages.get(resolution);
    if (!pkg)
      throw new Error(`Assertion failed: The package could not be found`);

    return pkg;
  };

  const resolvePeerDependencies = (parentLocator: Locator, first: boolean, optional: boolean) => {
    if (resolutionStack.length > 1000)
      reportStackOverflow();

    resolutionStack.push(parentLocator);
    const result = resolvePeerDependenciesImpl(parentLocator, first, optional);
    resolutionStack.pop();

    return result;
  };

  const resolvePeerDependenciesImpl = (parentLocator: Locator, first: boolean, optional: boolean) => {
    if (accessibleLocators.has(parentLocator.locatorHash))
      return;

    accessibleLocators.add(parentLocator.locatorHash);

    if (!optional)
      optionalBuilds.delete(parentLocator.locatorHash);

    const parentPackage = allPackages.get(parentLocator.locatorHash);
    if (!parentPackage) {
      if (tolerateMissingPackages) {
        return;
      } else {
        throw new Error(`Assertion failed: The package (${structUtils.prettyLocator(project.configuration, parentLocator)}) should have been registered`);
      }
    }

    const newVirtualInstances: Array<[Locator, Descriptor, Package]> = [];

    const firstPass = [];
    const secondPass = [];
    const thirdPass = [];
    const fourthPass = [];

    // During this first pass we virtualize the descriptors. This allows us
    // to reference them from their sibling without being order-dependent,
    // which is required to solve cases where packages with peer dependencies
    // have peer dependencies themselves.

    for (const descriptor of Array.from(parentPackage.dependencies.values())) {
      // We shouldn't virtualize the package if it was obtained through a peer
      // dependency (which can't be the case for workspaces when resolved
      // through their top-level)
      if (parentPackage.peerDependencies.has(descriptor.identHash) && !first)
        continue;

      // We had some issues where virtual packages were incorrectly set inside
      // workspaces, causing leaks. Check the Dragon Test #5 for more details.
      if (structUtils.isVirtualDescriptor(descriptor))
        throw new Error(`Assertion failed: Virtual packages shouldn't be encountered when virtualizing a branch`);

      // Mark this package as being used (won't be removed from the lockfile)
      volatileDescriptors.delete(descriptor.descriptorHash);

      // Detect whether this package is being required
      let isOptional = optional;
      if (!isOptional) {
        const dependencyMetaSet = parentPackage.dependenciesMeta.get(structUtils.stringifyIdent(descriptor));
        if (typeof dependencyMetaSet !== `undefined`) {
          const dependencyMeta = dependencyMetaSet.get(null);
          if (typeof dependencyMeta !== `undefined` && dependencyMeta.optional) {
            isOptional = true;
          }
        }
      }

      const resolution = allResolutions.get(descriptor.descriptorHash);
      if (!resolution) {
        // Note that we can't use `getPackageFromDescriptor` (defined below,
        // because when doing the initial tree building right after loading the
        // project it's possible that we get some entries that haven't been
        // registered into the lockfile yet - for example when the user has
        // manually changed the package.json dependencies)
        if (tolerateMissingPackages) {
          continue;
        } else {
          throw new Error(`Assertion failed: The resolution (${structUtils.prettyDescriptor(project.configuration, descriptor)}) should have been registered`);
        }
      }

      const pkg = originalWorkspaceDefinitions.get(resolution) || allPackages.get(resolution);
      if (!pkg)
        throw new Error(`Assertion failed: The package (${resolution}, resolved from ${structUtils.prettyDescriptor(project.configuration, descriptor)}) should have been registered`);

      if (pkg.peerDependencies.size === 0) {
        resolvePeerDependencies(pkg, false, isOptional);
        continue;
      }

      // The stack overflow is checked against two level because a workspace
      // may have a dev dependency on another workspace that lists the first
      // one as a regular dependency. In this case the loop will break so we
      // don't need to throw an exception.
      const stackDepth = virtualStack.get(pkg.locatorHash);
      if (typeof stackDepth === `number` && stackDepth >= 2)
        reportStackOverflow();

      let virtualizedDescriptor: Descriptor;
      let virtualizedPackage: Package;

      const missingPeerDependencies = new Set<IdentHash>();

      firstPass.push(() => {
        virtualizedDescriptor = structUtils.virtualizeDescriptor(descriptor, parentLocator.locatorHash);
        virtualizedPackage = structUtils.virtualizePackage(pkg, parentLocator.locatorHash);

        parentPackage.dependencies.delete(descriptor.identHash);
        parentPackage.dependencies.set(virtualizedDescriptor.identHash, virtualizedDescriptor);

        allResolutions.set(virtualizedDescriptor.descriptorHash, virtualizedPackage.locatorHash);
        allDescriptors.set(virtualizedDescriptor.descriptorHash, virtualizedDescriptor);

        allPackages.set(virtualizedPackage.locatorHash, virtualizedPackage);

        // Keep track of all new virtual packages since we'll want to dedupe them
        newVirtualInstances.push([pkg, virtualizedDescriptor, virtualizedPackage]);
      });

      secondPass.push(() => {
        for (const peerRequest of virtualizedPackage.peerDependencies.values()) {
          let peerDescriptor = parentPackage.dependencies.get(peerRequest.identHash);

          if (!peerDescriptor && structUtils.areIdentsEqual(parentLocator, peerRequest)) {
            peerDescriptor = structUtils.convertLocatorToDescriptor(parentLocator);

            allDescriptors.set(peerDescriptor.descriptorHash, peerDescriptor);
            allResolutions.set(peerDescriptor.descriptorHash, parentLocator.locatorHash);

            volatileDescriptors.delete(peerDescriptor.descriptorHash);
          }

          if (!peerDescriptor && virtualizedPackage.dependencies.has(peerRequest.identHash)) {
            virtualizedPackage.peerDependencies.delete(peerRequest.identHash);
            continue;
          }

          if (!peerDescriptor) {
            if (!parentPackage.peerDependencies.has(peerRequest.identHash)) {
              const peerDependencyMeta = virtualizedPackage.peerDependenciesMeta.get(structUtils.stringifyIdent(peerRequest));

              if (report !== null && (!peerDependencyMeta || !peerDependencyMeta.optional)) {
                report.reportWarning(MessageName.MISSING_PEER_DEPENDENCY, `${structUtils.prettyLocator(project.configuration, parentLocator)} doesn't provide ${structUtils.prettyDescriptor(project.configuration, peerRequest)} requested by ${structUtils.prettyLocator(project.configuration, pkg)}`);
              }
            }

            peerDescriptor = structUtils.makeDescriptor(peerRequest, `missing:`);
          }

          virtualizedPackage.dependencies.set(peerDescriptor.identHash, peerDescriptor);

          // Need to track when a virtual descriptor is set as a dependency in case
          // the descriptor will be consolidated.
          if (structUtils.isVirtualDescriptor(peerDescriptor)) {
            const dependents = miscUtils.getSetWithDefault(allVirtualDependents, peerDescriptor.descriptorHash);
            dependents.add(virtualizedPackage.locatorHash);
          }

          if (peerDescriptor.range === `missing:`) {
            missingPeerDependencies.add(peerDescriptor.identHash);
          } else if (report !== null) {
            // When the parent provides the peer dependency request it must be checked to ensure
            // it is a compatible version.
            const peerPackage = getPackageFromDescriptor(peerDescriptor);
            if (!semverUtils.satisfiesWithPrereleases(peerPackage.version, peerRequest.range)) {
              report.reportWarning(MessageName.INCOMPATIBLE_PEER_DEPENDENCY, `${structUtils.prettyLocator(project.configuration, parentLocator)} provides ${structUtils.prettyLocator(project.configuration, peerPackage)} with version ${peerPackage.version} which doesn't satisfy ${structUtils.prettyRange(project.configuration, peerRequest.range)} requested by ${structUtils.prettyLocator(project.configuration, pkg)}`);
            }
          }
        }

        // Since we've had to add new dependencies we need to sort them all over again
        virtualizedPackage.dependencies = new Map(miscUtils.sortMap(virtualizedPackage.dependencies, ([identHash, descriptor]) => {
          return structUtils.stringifyIdent(descriptor);
        }));
      });

      thirdPass.push(() => {
        if (!allPackages.has(virtualizedPackage.locatorHash))
          return;

        const current = virtualStack.get(pkg.locatorHash);
        const next = typeof current !== `undefined` ? current + 1 : 1;

        virtualStack.set(pkg.locatorHash, next);
        resolvePeerDependencies(virtualizedPackage, false, isOptional);
        virtualStack.set(pkg.locatorHash, next - 1);
      });

      fourthPass.push(() => {
        if (!allPackages.has(virtualizedPackage.locatorHash))
          return;

        for (const missingPeerDependency of missingPeerDependencies) {
          virtualizedPackage.dependencies.delete(missingPeerDependency);
        }
      });
    }

    for (const fn of [...firstPass, ...secondPass])
      fn();

    let stable: boolean;
    do {
      stable = true;

      for (const [physicalLocator, virtualDescriptor, virtualPackage] of newVirtualInstances) {
        if (!allPackages.has(virtualPackage.locatorHash))
          continue;

        const otherVirtualInstances = miscUtils.getMapWithDefault(allVirtualInstances, physicalLocator.locatorHash);

        // We take all the dependencies from the new virtual instance and
        // generate a hash from it. By checking if this hash is already
        // registered, we know whether we can trim the new version.
        const dependencyHash = hashUtils.makeHash(...[...virtualPackage.dependencies.values()].map(descriptor => {
          const resolution = descriptor.range !== `missing:`
            ? allResolutions.get(descriptor.descriptorHash)
            : `missing:`;

          if (typeof resolution === `undefined`)
            throw new Error(`Assertion failed: Expected the resolution for ${structUtils.prettyDescriptor(project.configuration, descriptor)} to have been registered`);

          return resolution;
        }));

        const masterDescriptor = otherVirtualInstances.get(dependencyHash);
        if (typeof masterDescriptor === `undefined`) {
          otherVirtualInstances.set(dependencyHash, virtualDescriptor);
          continue;
        }

        // Since we're applying multiple pass, we might have already registered
        // ourselves as the "master" descriptor in the previous pass.
        if (masterDescriptor === virtualDescriptor)
          continue;

        stable = false;

        allPackages.delete(virtualPackage.locatorHash);
        allDescriptors.delete(virtualDescriptor.descriptorHash);
        allResolutions.delete(virtualDescriptor.descriptorHash);

        accessibleLocators.delete(virtualPackage.locatorHash);

        const dependents = allVirtualDependents.get(virtualDescriptor.descriptorHash) || [];
        const allDependents = [parentPackage.locatorHash, ...dependents];

        for (const dependent of allDependents) {
          const pkg = allPackages.get(dependent);
          if (typeof pkg === `undefined`)
            continue;

          pkg.dependencies.set(virtualDescriptor.identHash, masterDescriptor);
        }
      }
    } while (!stable);

    for (const fn of [...thirdPass, ...fourthPass]) {
      fn();
    }
  };

  for (const workspace of project.workspaces) {
    volatileDescriptors.delete(workspace.anchoredDescriptor.descriptorHash);
    resolvePeerDependencies(workspace.anchoredLocator, true, false);
  }
}<|MERGE_RESOLUTION|>--- conflicted
+++ resolved
@@ -1,42 +1,3 @@
-<<<<<<< HEAD
-import {PortablePath, ppath, toFilename, xfs, normalizeLineEndings, Filename} from '@yarnpkg/fslib';
-import {parseSyml, stringifySyml}                                             from '@yarnpkg/parsers';
-import {UsageError}                                                           from 'clipanion';
-import {createHash}                                                           from 'crypto';
-import {structuredPatch}                                                      from 'diff';
-// @ts-ignore
-import Logic                                                                  from 'logic-solver';
-import pLimit                                                                 from 'p-limit';
-import semver                                                                 from 'semver';
-import {promisify}                                                            from 'util';
-import v8                                                                     from 'v8';
-import zlib                                                                   from 'zlib';
-
-import {Cache}                                                                from './Cache';
-import {Configuration, FormatType}                                            from './Configuration';
-import {Fetcher}                                                              from './Fetcher';
-import {Installer, BuildDirective, BuildType}                                 from './Installer';
-import {LegacyMigrationResolver}                                              from './LegacyMigrationResolver';
-import {Linker}                                                               from './Linker';
-import {LockfileResolver}                                                     from './LockfileResolver';
-import {DependencyMeta, Manifest}                                             from './Manifest';
-import {MessageName}                                                          from './MessageName';
-import {MultiResolver}                                                        from './MultiResolver';
-import {Report, ReportError}                                                  from './Report';
-import {ResolveOptions, Resolver}                                             from './Resolver';
-import {RunInstallPleaseResolver}                                             from './RunInstallPleaseResolver';
-import {ThrowReport}                                                          from './ThrowReport';
-import {Workspace}                                                            from './Workspace';
-import {isFolderInside}                                                       from './folderUtils';
-import * as hashUtils                                                         from './hashUtils';
-import * as miscUtils                                                         from './miscUtils';
-import * as scriptUtils                                                       from './scriptUtils';
-import * as semverUtils                                                       from './semverUtils';
-import * as structUtils                                                       from './structUtils';
-import {IdentHash, DescriptorHash, LocatorHash}                               from './types';
-import {Descriptor, Ident, Locator, Package}                                  from './types';
-import {LinkType}                                                             from './types';
-=======
 import {PortablePath, ppath, xfs, normalizeLineEndings, Filename} from '@yarnpkg/fslib';
 import {parseSyml, stringifySyml}                                 from '@yarnpkg/parsers';
 import {UsageError}                                               from 'clipanion';
@@ -74,7 +35,6 @@
 import {IdentHash, DescriptorHash, LocatorHash}                   from './types';
 import {Descriptor, Ident, Locator, Package}                      from './types';
 import {LinkType}                                                 from './types';
->>>>>>> 9e4aaca1
 
 // When upgraded, the lockfile entries have to be resolved again (but the specific
 // versions are still pinned, no worry). Bump it when you change the fields within
